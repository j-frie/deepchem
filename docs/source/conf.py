# Configuration file for the Sphinx documentation builder.
#
# This file only contains a selection of the most common options. For a full
# list see the documentation:
# https://www.sphinx-doc.org/en/master/usage/configuration.html

# -- Path setup --------------------------------------------------------------

# If extensions (or modules to document with autodoc) are in another directory,
# add these directories to sys.path here. If the directory is relative to the
# documentation root, use os.path.abspath to make it absolute, like shown here.
#
import os
import sys
import inspect
sys.path.insert(0, os.path.abspath('../..'))

import sphinx_rtd_theme  # noqa
import deepchem  # noqa

# -- Project information -----------------------------------------------------

project = 'deepchem'
copyright = '2020, deepchem-contributors'
author = 'deepchem-contributors'

# The full version, including alpha/beta/rc tags
version = deepchem.__version__
release = deepchem.__version__

# -- General configuration ---------------------------------------------------

# Add any Sphinx extension module names here, as strings. They can be
# extensions coming with Sphinx (named 'sphinx.ext.*') or your custom
# ones.
extensions = [
    'sphinx.ext.autodoc',
    'sphinx.ext.napoleon',
    'sphinx.ext.doctest',
    'sphinx.ext.linkcode',
    'sphinx.ext.mathjax',
    'sphinx.ext.autosectionlabel',
]

# Options for autodoc directives
autodoc_default_options = {
    'member-order': 'bysource',
    'special-members': True,
    'exclude-members': '__repr__, __str__, __weakref__, __hash__, __eq__, __dict__',
}

# How to represents typehints.
autodoc_typehints = "signature"

mathjax_path = 'http://mathjax.connectmv.com/MathJax.js?config=default'

# Add any paths that contain templates here, relative to this directory.
templates_path = ['_templates']

# The suffix of source filenames.
source_suffix = '.rst'

# The master toctree document.
master_doc = 'index'

# autosectionlabel setting
autosectionlabel_prefix_document = True

# List of patterns, relative to source directory, that match files and
# directories to ignore when looking for source files.
# This pattern also affects html_static_path and html_extra_path.
exclude_patterns = []

# If true, the current module name will be prepended to all description
# unit titles (such as .. function::).
add_module_names = False

# -- Options for HTML output -------------------------------------------------

# The theme to use for HTML and HTML Help pages.  See the documentation for
# a list of builtin themes.
html_theme = 'sphinx_rtd_theme'
html_theme_path = [sphinx_rtd_theme.get_html_theme_path()]

# Add any paths that contain custom static files (such as style sheets) here,
# relative to this directory. They are copied after the builtin static files,
# so a file named "default.css" will overwrite the builtin "default.css".
html_static_path = ['_static']

html_context = {
    'css_files': [
        '_static/theme_overrides.css',  # override wide tables in RTD theme
    ],
}

# The name of an image file (relative to this directory) to place at the top
# of the sidebar.
html_logo = '_static/logo.png'

# Customize the sphinx theme
html_theme_options = {
    'collapse_navigation': False,
    'display_version': True,
}

# -- Source code links ---------------------------------------------------


# Resolve function for the linkcode extension.
def linkcode_resolve(domain, info):

  def find_source():
    # try to find the file and line number, based on code from numpy:
    # https://github.com/numpy/numpy/blob/master/doc/source/conf.py#L286
    obj = sys.modules[info['module']]
    for part in info['fullname'].split('.'):
      obj = getattr(obj, part)
    fn = inspect.getsourcefile(obj)
    fn = os.path.relpath(fn, start=os.path.dirname(deepchem.__file__))
    source, lineno = inspect.getsourcelines(obj)
    return fn, lineno, lineno + len(source) - 1

  if domain != 'py' or not info['module']:
    return None
  try:
    filename = 'deepchem/%s#L%d-L%d' % find_source()
  except Exception:
    filename = info['module'].replace('.', '/') + '.py'

<<<<<<< HEAD
  tag = 'master' if 'dev' in release else ('v' + release)
  return "https://github.com/deepchem/deepchem/blob/%s/%s" % (tag, filename)
=======
  tag = 'master' if 'dev' in release else release
  return "https://github.com/deepchem/deepchem/blob/%s/%s" % (tag, filename)
>>>>>>> 8ba35f6a
<|MERGE_RESOLUTION|>--- conflicted
+++ resolved
@@ -127,10 +127,5 @@
   except Exception:
     filename = info['module'].replace('.', '/') + '.py'
 
-<<<<<<< HEAD
-  tag = 'master' if 'dev' in release else ('v' + release)
-  return "https://github.com/deepchem/deepchem/blob/%s/%s" % (tag, filename)
-=======
   tag = 'master' if 'dev' in release else release
   return "https://github.com/deepchem/deepchem/blob/%s/%s" % (tag, filename)
->>>>>>> 8ba35f6a
