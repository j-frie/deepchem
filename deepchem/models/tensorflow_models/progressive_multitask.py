from __future__ import print_function
from __future__ import division
from __future__ import unicode_literals

import time
import numpy as np
import tensorflow as tf

from deepchem.utils.save import log
from deepchem.metrics import to_one_hot
from deepchem.metrics import from_one_hot
from deepchem.models.tensorflow_models import TensorflowGraph
from deepchem.models.tensorflow_models.fcnet import TensorflowMultiTaskClassifier
from deepchem.models.tensorflow_models.fcnet import TensorflowMultiTaskRegressor
from deepchem.models.tensorflow_models import model_ops

class ProgressiveMultitaskRegressor(TensorflowMultiTaskRegressor):
  """Implements a progressive multitask neural network.
  
  Progressive Networks: https://arxiv.org/pdf/1606.04671v3.pdf

  Progressive networks allow for multitask learning where each task
  gets a new column of weights. As a result, there is no exponential
  forgetting where previous tasks are ignored.

  TODO(rbharath): This class is unnecessarily complicated. Can we simplify the
  structure of the code here?
  """
  def __init__(self, n_tasks, n_features, alpha_init_stddevs=[.02], **kwargs):
    """Creates a progressive network.
  
    Only listing parameters specific to progressive networks here.

    Parameters
    ----------
    n_tasks: int
      Number of tasks
    n_features: int
      Number of input features
    alpha_init_stddevs: list
      List of standard-deviations for alpha in adapter layers.
    """
    self.alpha_init_stddevs = alpha_init_stddevs
    super(ProgressiveMultitaskRegressor, self).__init__(
        n_tasks, n_features, **kwargs)

    # Consistency check
    lengths_set = {
        len(self.layer_sizes),
        len(self.weight_init_stddevs),
        len(self.alpha_init_stddevs),
        len(self.bias_init_consts),
        len(self.dropouts),
        }
    assert len(lengths_set) == 1, "All layer params must have same length."

  def construct_graph(self, training, seed):
    """Returns a TensorflowGraph object."""
    graph = tf.Graph() 

    # Lazily created by _get_shared_session().
    shared_session = None

    # Cache of TensorFlow scopes, to prevent '_1' appended scope names
    # when subclass-overridden methods use the same scopes.
    name_scopes = {}

    # Setup graph
    with graph.as_default():
      if seed is not None:
        tf.set_random_seed(seed)
      features, labels, weights = self.add_placeholders(graph, name_scopes)
      outputs = self.add_progressive_lattice(graph, name_scopes, training)

      if training:
        loss = self.add_task_training_costs(graph, name_scopes, outputs, labels,
                                           weights)
      else:
        loss = None
    return TensorflowGraph(graph=graph,
                           session=shared_session,
                           name_scopes=name_scopes,
                           output=outputs,
                           labels=labels,
                           weights=weights,
                           loss=loss)

  def add_placeholders(self, graph, name_scopes):
    """Adds all placeholders for this model."""
    # Create placeholders
    placeholder_scope = TensorflowGraph.get_placeholder_scope(
        graph, name_scopes)
    labels, weights = [], []
    n_features = self.n_features
    with placeholder_scope:
      self.mol_features = tf.placeholder(
          tf.float32,
          shape=[None, n_features],
          name='mol_features')
      for task in range(self.n_tasks):
        weights.append(tf.identity(
            tf.placeholder(tf.float32, shape=[None,],
                           name='weights_%d' % task)))
        labels.append(tf.identity(
            tf.placeholder(tf.float32, shape=[None,],
                           name='labels_%d' % task)))
    return self.mol_features, labels, weights

  def add_progressive_lattice(self, graph, name_scopes, training):
    """Constructs the graph architecture as specified in its config.

    This method creates the following Placeholders:
      mol_features: Molecule descriptor (e.g. fingerprint) tensor with shape
        batch_size x n_features.
    """
    n_features = self.n_features
    placeholder_scope = TensorflowGraph.get_placeholder_scope(
        graph, name_scopes)
    with graph.as_default():
      layer_sizes = self.layer_sizes
      weight_init_stddevs = self.weight_init_stddevs
      bias_init_consts = self.bias_init_consts
      dropouts = self.dropouts
      lengths_set = {
          len(layer_sizes),
          len(weight_init_stddevs),
          len(bias_init_consts),
          len(dropouts),
          }
      assert len(lengths_set) == 1, 'All layer params must have same length.'
      n_layers = lengths_set.pop()
      assert n_layers > 0, 'Must have some layers defined.'

      prev_layer = self.mol_features
      prev_layer_size = n_features 
      all_layers = {}
      for i in range(n_layers):
        for task in range(self.n_tasks):
          task_scope = TensorflowGraph.shared_name_scope(
              "task%d_ops" % task, graph, name_scopes)
          print("Adding weights for task %d, layer %d" % (task, i))
          with task_scope as scope:
            if i == 0:
              prev_layer = self.mol_features
              prev_layer_size = self.n_features
            else:
              prev_layer = all_layers[(i-1, task)]
              prev_layer_size = layer_sizes[i-1]
              if task > 0:
                lateral_contrib = self.add_adapter(all_layers, task, i)
            print("Creating W_layer_%d_task%d of shape %s" %
                  (i, task, str([prev_layer_size, layer_sizes[i]])))
            W = tf.Variable(
                tf.truncated_normal(
                    shape=[prev_layer_size, layer_sizes[i]],
                    stddev=self.weight_init_stddevs[i]),
                name='W_layer_%d_task%d' % (i, task), dtype=tf.float32)
            print("Creating b_layer_%d_task%d of shape %s" %
                  (i, task, str([layer_sizes[i]])))
            b = tf.Variable(tf.constant(value=self.bias_init_consts[i],
                            shape=[layer_sizes[i]]),
                            name='b_layer_%d_task%d' % (i, task), dtype=tf.float32)
            layer = tf.matmul(prev_layer, W) + b
            if i > 0 and task > 0:
              layer = layer + lateral_contrib
            layer = tf.nn.relu(layer)
            layer = model_ops.dropout(layer, dropouts[i], training)
            all_layers[(i, task)] = layer

      output = []
      for task in range(self.n_tasks):
        prev_layer = all_layers[(i, task)]
        prev_layer_size = layer_sizes[i]
        task_scope = TensorflowGraph.shared_name_scope(
            "task%d" % task, graph, name_scopes)
        with task_scope as scope:
          if task > 0:
            lateral_contrib = tf.squeeze(self.add_adapter(all_layers, task, i+1))
          weight_init = tf.truncated_normal(
              shape=[prev_layer_size, 1],
              stddev=weight_init_stddevs[i])
          bias_init = tf.constant(value=bias_init_consts[i],
                                  shape=[1])
          print("Creating W_output_task%d of shape %s"
                % (task, str([prev_layer_size, 1])))
          w = tf.Variable(weight_init, name='W_output_task%d'%task,
                          dtype=tf.float32)
          print("Creating b_output_task%d of shape %s" % (task, str([1])))
          b = tf.Variable(bias_init, name='b_output_task%d'%task,
                          dtype=tf.float32)
          layer = tf.squeeze(tf.matmul(prev_layer, w) + b)
          if i > 0 and task > 0:
            layer = layer + lateral_contrib
          output.append(layer)

      return output

  def add_adapter(self, all_layers, task, layer_num):
    """Add an adapter connection for given task/layer combo"""
    i = layer_num
    prev_layers = []
    # Handle output layer
    if i < len(self.layer_sizes):
      layer_sizes = self.layer_sizes
      alpha_init_stddev = self.alpha_init_stddevs[i]
      weight_init_stddev = self.weight_init_stddevs[i]
      bias_init_const = self.bias_init_consts[i]
    elif i == len(self.layer_sizes):
      layer_sizes = self.layer_sizes + [1]
      alpha_init_stddev = self.alpha_init_stddevs[-1]
      weight_init_stddev = self.weight_init_stddevs[-1]
      bias_init_const = self.bias_init_consts[-1]
    else:
      raise ValueError("layer_num too large for add_adapter.")
    # Iterate over all previous tasks.
    for prev_task in range(task):
      prev_layers.append(all_layers[(i-1, prev_task)])
    # prev_layers is a list with elements of size
    # (batch_size, layer_sizes[i-1])
    prev_layer = tf.concat(1, prev_layers)
    alpha = tf.Variable(
        tf.truncated_normal([1,], stddev=alpha_init_stddev),
        name="alpha_layer_%d_task%d" % (i, task))
    prev_layer = tf.mul(alpha, prev_layer)
    prev_layer_size = task*layer_sizes[i-1]
    print("Creating V_layer_%d_task%d of shape %s" %
          (i, task, str([prev_layer_size, layer_sizes[i-1]])))
    V = tf.Variable(
        tf.truncated_normal(
            shape=[prev_layer_size, layer_sizes[i-1]],
            stddev=weight_init_stddev),
        name="V_layer_%d_task%d" % (i, task), dtype=tf.float32)
    print("Creating b_lat_layer_%d_task%d of shape %s" %
          (i, task, str([layer_sizes[i-1]])))
    b_lat = tf.Variable(
        tf.constant(value=bias_init_const, shape=[layer_sizes[i-1]]),
        name='b_lat_layer_%d_task%d' % (i, task),
        dtype=tf.float32)
    prev_layer = tf.matmul(prev_layer, V) + b_lat
    print("Creating U_layer_%d_task%d of shape %s" %
          (i, task, str([layer_sizes[i-1], layer_sizes[i]])))
    U = tf.Variable(
        tf.truncated_normal(
            shape=[layer_sizes[i-1], layer_sizes[i]],
            stddev=weight_init_stddev),
        name="U_layer_%d_task%d" % (i, task), dtype=tf.float32)
    return tf.matmul(prev_layer, U)

<<<<<<< HEAD
  ########################################################### DEBUG
  def old_fit(self, dataset, nb_epoch=10, pad_batches=False, 
          max_checkpoints_to_keep=5, log_every_N_batches=50, **kwargs):
    """Fit the model.

    Parameters
    ---------- 
    dataset: dc.data.Dataset
      Dataset object holding training data 
    nb_epoch: 10
      Number of training epochs.
    pad_batches: bool
      Whether or not to pad each batch to exactly be of size batch_size.
    max_checkpoints_to_keep: int
      Maximum number of checkpoints to keep; older checkpoints will be deleted.
    log_every_N_batches: int
      Report every N batches. Useful for training on very large datasets,
      where epochs can take long time to finish.

    Raises
    ------
    AssertionError
      If model is not in training mode.
    """
    ############################################################## TIMING
    time1 = time.time()
    ############################################################## TIMING
    log("Training for %d epochs" % nb_epoch, self.verbosity)
    with self.train_graph.graph.as_default():
      train_op = self.get_training_op(
          self.train_graph.graph, self.train_graph.loss)
      with self._get_shared_session(train=True) as sess:
        sess.run(tf.global_variables_initializer())
        saver = tf.train.Saver(max_to_keep=max_checkpoints_to_keep)
        # Save an initial checkpoint.
        saver.save(sess, self._save_path, global_step=0)
        for epoch in range(nb_epoch):
          avg_loss, n_batches = 0., 0
          for ind, (X_b, y_b, w_b, ids_b) in enumerate(
              # Turns out there are valid cases where we don't want pad-batches
              # on by default.
              #dataset.iterbatches(batch_size, pad_batches=True)):
              dataset.iterbatches(self.batch_size, pad_batches=pad_batches)):
            if ind % log_every_N_batches == 0:
              log("On batch %d" % ind, self.verbosity)
            # Run training op.
            feed_dict = self.construct_feed_dict(X_b, y_b, w_b, ids_b)
            fetches = self.train_graph.output + [
                train_op, self.train_graph.loss]
            fetched_values = sess.run(fetches, feed_dict=feed_dict)
            output = fetched_values[:len(self.train_graph.output)]
            loss = fetched_values[-1]
            avg_loss += loss
            y_pred = np.squeeze(np.array(output))
            y_b = y_b.flatten()
            n_batches += 1
          saver.save(sess, self._save_path, global_step=epoch)
          avg_loss = float(avg_loss)/n_batches
          log('Ending epoch %d: Average loss %g' % (epoch, avg_loss), self.verbosity)
        # Always save a final checkpoint when complete.
        saver.save(sess, self._save_path, global_step=epoch+1)
    ############################################################## TIMING
    time2 = time.time()
    print("TIMING: model fitting took %0.3f s" % (time2-time1),
          self.verbosity)
    ############################################################## TIMING

=======
>>>>>>> 9577759e
  def get_training_op(self, graph, loss):
    """Get training op for applying gradients to variables.

    Subclasses that need to do anything fancy with gradients should override
    this method.

    Returns:
    A training op.
    """
    with graph.as_default():
      opt = model_ops.optimizer(self.optimizer, self.learning_rate, self.momentum)
      return opt.minimize(loss, name='train')

  def add_training_costs(self, graph, name_scopes, output, labels, weights):
    with graph.as_default():
      epsilon = 1e-3  # small float to avoid dividing by zero
      weighted_costs = []  # weighted costs for each example
      gradient_costs = []  # costs used for gradient calculation

      with TensorflowGraph.shared_name_scope('costs', graph, name_scopes):
        for task in range(self.n_tasks):
          task_str = str(task).zfill(len(str(self.n_tasks)))
          with TensorflowGraph.shared_name_scope(
              'cost_{}'.format(task_str), graph, name_scopes):
            with tf.name_scope('weighted'):
              weighted_cost = self.cost(output[task], labels[task],
                                        weights[task])
              weighted_costs.append(weighted_cost)

            with tf.name_scope('gradient'):
              # Note that we divide by the batch size and not the number of
              # non-zero weight examples in the batch.  Also, instead of using
              # tf.reduce_mean (which can put ops on the CPU) we explicitly
              # calculate with div/sum so it stays on the GPU.
              gradient_cost = tf.div(tf.reduce_sum(weighted_cost),
                                     self.batch_size)
              gradient_costs.append(gradient_cost)

        # aggregated costs
        with TensorflowGraph.shared_name_scope('aggregated', graph, name_scopes):
          with tf.name_scope('gradient'):
            loss = tf.add_n(gradient_costs)

          # weight decay
          if self.penalty != 0.0:
            penalty = model_ops.weight_decay(self.penalty_type, self.penalty)
            loss += penalty

      return loss 

  def construct_feed_dict(self, X_b, y_b=None, w_b=None, ids_b=None):
    """Construct a feed dictionary from minibatch data.

    TODO(rbharath): ids_b is not used here. Can we remove it?

    Args:
      X_b: np.ndarray of shape (batch_size, n_features)
      y_b: np.ndarray of shape (batch_size, n_tasks)
      w_b: np.ndarray of shape (batch_size, n_tasks)
      ids_b: List of length (batch_size) with datapoint identifiers.
    """ 
    orig_dict = {}
    orig_dict["mol_features"] = X_b
    for task in range(self.n_tasks):
      if y_b is not None:
        orig_dict["labels_%d" % task] = y_b[:, task]
      else:
        # Dummy placeholders
        orig_dict["labels_%d" % task] = np.squeeze(
            np.zeros((self.batch_size,)))
      if w_b is not None:
        orig_dict["weights_%d" % task] = w_b[:, task]
      else:
        # Dummy placeholders
        orig_dict["weights_%d" % task] = np.ones(
            (self.batch_size,)) 
    return TensorflowGraph.get_feed_dict(orig_dict)

  def predict_on_batch(self, X, pad_batch=False):
    """Return model output for the provided input.

    Restore(checkpoint) must have previously been called on this object.

    Args:
      dataset: dc.data.Dataset object.

    Returns:
      Tuple of three numpy arrays with shape n_examples x n_tasks (x ...):
        output: Model outputs.
        labels: True labels.
        weights: Example weights.
      Note that the output and labels arrays may be more than 2D, e.g. for
      classifier models that return class probabilities.

    Raises:
      AssertionError: If model is not in evaluation mode.
      ValueError: If output and labels are not both 3D or both 2D.
    """
    if not self._restored_model:
      self.restore()
    with self.eval_graph.graph.as_default():

      # run eval data through the model
      n_tasks = self.n_tasks
      with self._get_shared_session(train=False).as_default():
        n_samples = len(X)
        feed_dict = self.construct_feed_dict(X)
        data = self._get_shared_session(train=False).run(
            self.eval_graph.output, feed_dict=feed_dict)
        # Shape (n_tasks, n__samples)
        batch_outputs = np.asarray(data[:n_tasks], dtype=float)
        # reshape to batch_size x n_tasks x ...
        if batch_outputs.ndim == 3:
          batch_outputs = batch_outputs.transpose((1, 0, 2))
        elif batch_outputs.ndim == 2:
          batch_outputs = batch_outputs.transpose((1, 0))
        # Handle edge case when batch-size is 1.
        elif batch_outputs.ndim == 1:
          n_samples = len(X)
          batch_outputs = batch_outputs.reshape((n_samples, n_tasks))
        else:
          raise ValueError(
              'Unrecognized rank combination for output: %s' %
              (batch_outputs.shape))
        outputs = np.squeeze(batch_outputs)

    return outputs

  def fit(self, dataset, tasks=None, close_session=True,
          max_checkpoints_to_keep=5, **kwargs):
    """Fit the model.

    Progressive networks are fit by training one task at a time. Iteratively
    fits one task at a time with other weights frozen.

    Parameters
    ---------- 
    dataset: dc.data.Dataset
      Dataset object holding training data 

    Raises
    ------
    AssertionError
      If model is not in training mode.
    """
    if tasks is None:
      tasks = range(self.n_tasks)
    with self.train_graph.graph.as_default():
      task_train_ops = {}
      for task in tasks:
        task_train_ops[task] = self.get_task_training_op(
            self.train_graph.graph, self.train_graph.loss, task)

      sess = self._get_shared_session(train=True)
      #with self._get_shared_session(train=True) as sess:
      sess.run(tf.initialize_all_variables())
      # Save an initial checkpoint.
      saver = tf.train.Saver(max_to_keep=max_checkpoints_to_keep)
      saver.save(sess, self._save_path, global_step=0)
      for task in tasks:
        print("Fitting on task %d" % task)
        self.fit_task(sess, dataset, task, task_train_ops[task], **kwargs)
        saver.save(sess, self._save_path, global_step=task)
      # Always save a final checkpoint when complete.
      saver.save(sess, self._save_path, global_step=self.n_tasks)
      if close_session:
        sess.close()

  def get_task_training_op(self, graph, losses, task):
    """Get training op for applying gradients to variables.

    Subclasses that need to do anything fancy with gradients should override
    this method.

    Parameters
    ----------
    graph: tf.Graph
      Graph for this op
    losses: dict
      Dictionary mapping task to losses

    Returns
    -------
    A training op.
    """
    with graph.as_default():
      task_loss = losses[task]
      task_root = "task%d_ops" % task
      task_vars = tf.get_collection(tf.GraphKeys.TRAINABLE_VARIABLES, task_root)
      opt = model_ops.optimizer(self.optimizer, self.learning_rate, self.momentum)
      return opt.minimize(task_loss, name='train', var_list=task_vars)

  def add_task_training_costs(self, graph, name_scopes, outputs, labels, weights):
    """Adds the training costs for each task.
    
    Since each task is trained separately, each task is optimized w.r.t a separate
    task.

    TODO(rbharath): Figure out how to support weight decay for this model.
    Since each task is trained separately, weight decay should only be used
    on weights in column for that task.

    Parameters
    ----------
    graph: tf.Graph
      Graph for the model.
    name_scopes: dict
      Contains all the scopes for model
    outputs: list
      List of output tensors from model.
    weights: list
      List of weight placeholders for model.
    """
    task_costs = {}
    with TensorflowGraph.shared_name_scope('costs', graph, name_scopes):
      for task in range(self.n_tasks):
        with TensorflowGraph.shared_name_scope(
            'cost_%d' % task, graph, name_scopes):
          weighted_cost = self.cost(outputs[task], labels[task],
                                    weights[task])

          # Note that we divide by the batch size and not the number of
          # non-zero weight examples in the batch.  Also, instead of using
          # tf.reduce_mean (which can put ops on the CPU) we explicitly
          # calculate with div/sum so it stays on the GPU.
          task_cost = tf.div(tf.reduce_sum(weighted_cost), self.batch_size)
          task_costs[task] = task_cost 

    return task_costs


  def construct_task_feed_dict(self, this_task, X_b, y_b=None, w_b=None, ids_b=None):
    """Construct a feed dictionary from minibatch data.

    TODO(rbharath): ids_b is not used here. Can we remove it?

    Args:
      X_b: np.ndarray of shape (batch_size, n_features)
      y_b: np.ndarray of shape (batch_size, n_tasks)
      w_b: np.ndarray of shape (batch_size, n_tasks)
      ids_b: List of length (batch_size) with datapoint identifiers.
    """ 
    orig_dict = {}
    orig_dict["mol_features"] = X_b
    n_samples = len(X_b)
    for task in range(self.n_tasks):
      if (this_task == task) and y_b is not None:
        #orig_dict["labels_%d" % task] = np.reshape(y_b[:, task], (n_samples, 1))
        orig_dict["labels_%d" % task] = np.reshape(y_b[:, task], (n_samples,))
      else:
        # Dummy placeholders
        #orig_dict["labels_%d" % task] = np.zeros((n_samples, 1))
        orig_dict["labels_%d" % task] = np.zeros((n_samples,))
      if (this_task == task) and w_b is not None:
        #orig_dict["weights_%d" % task] = np.reshape(w_b[:, task], (n_samples, 1))
        orig_dict["weights_%d" % task] = np.reshape(w_b[:, task], (n_samples,))
      else:
        # Dummy placeholders
        #orig_dict["weights_%d" % task] = np.zeros((n_samples, 1)) 
        orig_dict["weights_%d" % task] = np.zeros((n_samples,)) 
    return TensorflowGraph.get_feed_dict(orig_dict)

  def _get_shared_session(self, train):
    # allow_soft_placement=True allows ops without a GPU implementation
    # to run on the CPU instead.
    if train:
      if not self.train_graph.session:
        config = tf.ConfigProto(allow_soft_placement=True)
        self.train_graph.session = tf.Session(config=config)
      return self.train_graph.session
    else:
      if not self.eval_graph.session:
        config = tf.ConfigProto(allow_soft_placement=True)
        self.eval_graph.session = tf.Session(config=config)
      return self.eval_graph.session


  def fit_task(self, sess, dataset, task, task_train_op, nb_epoch=10, pad_batches=False,
               log_every_N_batches=50):
    """Fit the model.

    Fit one task.

    TODO(rbharath): Figure out if the logging will work correctly with the
    global_step set as it is.

    Parameters
    ---------- 
    dataset: dc.data.Dataset
      Dataset object holding training data 
    task: int
      The index of the task to train on.
    nb_epoch: 10
      Number of training epochs.
    pad_batches: bool
      Whether or not to pad each batch to exactly be of size batch_size.
    max_checkpoints_to_keep: int
      Maximum number of checkpoints to keep; older checkpoints will be deleted.
    log_every_N_batches: int
      Report every N batches. Useful for training on very large datasets,
      where epochs can take long time to finish.

    Raises
    ------
    AssertionError
      If model is not in training mode.
    """
               
    ############################################################## TIMING
    time1 = time.time()
    ############################################################## TIMING
    log("Training task %d for %d epochs" % (task, nb_epoch), self.verbose)
    for epoch in range(nb_epoch):
      avg_loss, n_batches = 0., 0
      for ind, (X_b, y_b, w_b, ids_b) in enumerate(
          # Turns out there are valid cases where we don't want pad-batches
          # on by default.
          #dataset.iterbatches(batch_size, pad_batches=True)):
          dataset.iterbatches(self.batch_size, pad_batches=pad_batches)):
        if ind % log_every_N_batches == 0:
          log("On batch %d" % ind, self.verbose)
        feed_dict = self.construct_task_feed_dict(task, X_b, y_b, w_b, ids_b)
        fetches = self.train_graph.output + [
            task_train_op, self.train_graph.loss[task]]
        fetched_values = sess.run(fetches, feed_dict=feed_dict)
        output = fetched_values[:len(self.train_graph.output)]
        loss = fetched_values[-1]
        avg_loss += loss
        y_pred = np.squeeze(np.array(output))
        y_b = y_b.flatten()
        n_batches += 1
      #saver.save(sess, self._save_path, global_step=epoch)
      avg_loss = float(avg_loss)/n_batches
      log('Ending epoch %d: Average loss %g' % (epoch, avg_loss), self.verbose)
    ############################################################## TIMING
    time2 = time.time()
    print("TIMING: model fitting took %0.3f s" % (time2-time1),
          self.verbose)
    ############################################################## TIMING<|MERGE_RESOLUTION|>--- conflicted
+++ resolved
@@ -246,76 +246,6 @@
         name="U_layer_%d_task%d" % (i, task), dtype=tf.float32)
     return tf.matmul(prev_layer, U)
 
-<<<<<<< HEAD
-  ########################################################### DEBUG
-  def old_fit(self, dataset, nb_epoch=10, pad_batches=False, 
-          max_checkpoints_to_keep=5, log_every_N_batches=50, **kwargs):
-    """Fit the model.
-
-    Parameters
-    ---------- 
-    dataset: dc.data.Dataset
-      Dataset object holding training data 
-    nb_epoch: 10
-      Number of training epochs.
-    pad_batches: bool
-      Whether or not to pad each batch to exactly be of size batch_size.
-    max_checkpoints_to_keep: int
-      Maximum number of checkpoints to keep; older checkpoints will be deleted.
-    log_every_N_batches: int
-      Report every N batches. Useful for training on very large datasets,
-      where epochs can take long time to finish.
-
-    Raises
-    ------
-    AssertionError
-      If model is not in training mode.
-    """
-    ############################################################## TIMING
-    time1 = time.time()
-    ############################################################## TIMING
-    log("Training for %d epochs" % nb_epoch, self.verbosity)
-    with self.train_graph.graph.as_default():
-      train_op = self.get_training_op(
-          self.train_graph.graph, self.train_graph.loss)
-      with self._get_shared_session(train=True) as sess:
-        sess.run(tf.global_variables_initializer())
-        saver = tf.train.Saver(max_to_keep=max_checkpoints_to_keep)
-        # Save an initial checkpoint.
-        saver.save(sess, self._save_path, global_step=0)
-        for epoch in range(nb_epoch):
-          avg_loss, n_batches = 0., 0
-          for ind, (X_b, y_b, w_b, ids_b) in enumerate(
-              # Turns out there are valid cases where we don't want pad-batches
-              # on by default.
-              #dataset.iterbatches(batch_size, pad_batches=True)):
-              dataset.iterbatches(self.batch_size, pad_batches=pad_batches)):
-            if ind % log_every_N_batches == 0:
-              log("On batch %d" % ind, self.verbosity)
-            # Run training op.
-            feed_dict = self.construct_feed_dict(X_b, y_b, w_b, ids_b)
-            fetches = self.train_graph.output + [
-                train_op, self.train_graph.loss]
-            fetched_values = sess.run(fetches, feed_dict=feed_dict)
-            output = fetched_values[:len(self.train_graph.output)]
-            loss = fetched_values[-1]
-            avg_loss += loss
-            y_pred = np.squeeze(np.array(output))
-            y_b = y_b.flatten()
-            n_batches += 1
-          saver.save(sess, self._save_path, global_step=epoch)
-          avg_loss = float(avg_loss)/n_batches
-          log('Ending epoch %d: Average loss %g' % (epoch, avg_loss), self.verbosity)
-        # Always save a final checkpoint when complete.
-        saver.save(sess, self._save_path, global_step=epoch+1)
-    ############################################################## TIMING
-    time2 = time.time()
-    print("TIMING: model fitting took %0.3f s" % (time2-time1),
-          self.verbosity)
-    ############################################################## TIMING
-
-=======
->>>>>>> 9577759e
   def get_training_op(self, graph, loss):
     """Get training op for applying gradients to variables.
 
